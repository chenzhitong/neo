--- conflicted
+++ resolved
@@ -13,12 +13,8 @@
     <ProjectReference Include="..\..\src\Neo.Extensions\Neo.Extensions.csproj" />
     <ProjectReference Include="..\..\src\Neo.Json\Neo.Json.csproj" />
     <ProjectReference Include="..\..\src\Neo.VM\Neo.VM.csproj" />
-<<<<<<< HEAD
-    <PackageReference Include="BenchmarkDotNet" Version="0.13.12" />
+    <PackageReference Include="BenchmarkDotNet" Version="0.14.0" />
     <ProjectReference Include="..\..\src\Neo\Neo.csproj" />
-=======
-    <PackageReference Include="BenchmarkDotNet" Version="0.14.0" />
->>>>>>> b81b127f
     <ProjectReference Include="..\..\tests\Neo.VM.Tests\Neo.VM.Tests.csproj" />
   </ItemGroup>
 
